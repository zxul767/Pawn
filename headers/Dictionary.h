--- conflicted
+++ resolved
@@ -13,12 +13,10 @@
 
 class Dictionary
 {
-
- public:
+public:
    
   enum flag {EXACT, UBOUND, LBOUND, UNKNOWN};
    
-<<<<<<< HEAD
   struct board_key
   {
     ullong hash_key;
@@ -52,78 +50,27 @@
   static const ushort       MAX_MEMORY = 256;
   static size_t              size;
 
- private:               
-  struct hasher
+private:                
+  class hasher
   {
+  public:
     size_t operator ()(const board_key& board) const
     {
       return (size_t) board.hash_key % size;
     }
+  };
 
+  class comparer 
+  {
+  public:
     bool operator ()(const board_key& board, const board_key& other) const
     {
       return board.hash_lock == other.hash_lock;
     }
   };
 
-  uint     hash_size;
-  unordered_map  <board_key, hash_info, hasher, hasher> entry;    
-=======
-	   struct board_key
-      {
-         ullong hash_key;
-         ullong hash_lock;
-      };
-
-		struct hash_info
-		{
-			int     score;
-			flag    accuracy;
-			Move    best;
-
-			ushort depth;
-		};
-
-		Dictionary (uint hash_size = 0);
-
-		bool  add_entry (const board_key& board, int score, 
-                       flag accuracy, 
-                       const Move& best, uint depth);
-		bool  exists    (const board_key& board);
-		bool  get_data  (const board_key& board, hash_info& data);
-		void  show_all  ();
-      uint get_size  () const;
-      uint get_capacity () const;
-      void  reset () ;
-
-      static void set_possible_size ();
-
-      static map<ushort, uint> possible_size;
-      static const ushort       MAX_MEMORY = 256;
-      static size_t              size;
-
-	private:		
-      class hasher
-      {
-      public:
-         size_t operator ()(const board_key& board) const
-         {
-            return (size_t) board.hash_key % size;
-         }
-      };
-
-      class comparer 
-      {
-      public:
-         bool operator ()(const board_key& board, const board_key& other) const
-         {
-            return board.hash_lock == other.hash_lock;
-         }
-      };
-
-      uint     hash_size;
-      unordered_map  <board_key, hash_info, hasher, comparer> entry;	  
->>>>>>> 7bc4f3af
+  uint hash_size;
+  unordered_map  <board_key, hash_info, hasher, comparer> entry;          
 };
 
 #endif // HASH_DICTIONARY_H
